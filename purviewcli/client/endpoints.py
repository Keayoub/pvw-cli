"""
Microsoft Purview API Endpoints Configuration
Centralized endpoint management for all Purview services
"""


class PurviewEndpoints:
    """
    Centralized configuration for Microsoft Purview API endpoints
    Based on the latest Microsoft Purview REST API documentation
    """

    # === API VERSION CONSTANTS ===
    API_VERSION = {
        "atlas_api": "atlas/v2",
        "search_v1": "v1",
        "preview": "2024-03-01-preview",
        "management": "2021-12-01",
        "datamap": "2024-03-01-preview",
        "collections": "2019-11-01-preview",
        "share": "2023-05-30-preview",
    }

    # Base API paths for different services
    DATAMAP_BASE = "/datamap/api"
    CATALOG_BASE = "/catalog/api"
    SCAN_BASE = "/scan"
    SEARCH_BASE = "/search/api"
    POLICYSTORE_BASE = "/policystore"
    SHARE_BASE = "/share"
    MANAGEMENT_BASE = ""  
    # Management uses Azure Resource Manager APIs

    # Use version constants throughout
    ATLAS_API = API_VERSION["atlas_api"]
    SEARCH_V1 = API_VERSION["search_v1"]
    PREVIEW_VERSION = API_VERSION["preview"]
    MANAGEMENT_VERSION = API_VERSION["management"]
    DATAMAP_VERSION = API_VERSION["datamap"]
    COLLECTIONS_VERSION = API_VERSION["collections"]
    SHARE_VERSION = API_VERSION["share"]

    # === DOMAIN ENDPOINTS (Catalog) ===
    # Based on official API: https://learn.microsoft.com/en-us/rest/api/purview/catalogdataplane/domains
    DOMAIN = {
<<<<<<< HEAD
        "base": f"{CATALOG_BASE}/domains",  # GET - List Domains, POST - Create Domain
        "domain": f"{CATALOG_BASE}/domains/{{domainName}}",  # GET/PATCH/DELETE - Domain CRUD
=======
        "base": f"{CATALOG_BASE}/domains",
        "domain": f"{CATALOG_BASE}/domains/{{name}}",
>>>>>>> 4ddf6067
    }

    # === ENTITY ENDPOINTS (Data Map) ===
    ENTITY = {
        "base": f"{DATAMAP_BASE}/{ATLAS_API}/entity",
        "bulk": f"{DATAMAP_BASE}/{ATLAS_API}/entity/bulk",
        "bulk_classification": f"{DATAMAP_BASE}/{ATLAS_API}/entity/bulk/classification",
        "bulk_set_classifications": f"{DATAMAP_BASE}/{ATLAS_API}/entity/bulk/setClassifications",
        "guid": f"{DATAMAP_BASE}/{ATLAS_API}/entity/guid",
        "unique_attribute": f"{DATAMAP_BASE}/{ATLAS_API}/entity/uniqueAttribute/type",
        "classification": f"{DATAMAP_BASE}/{ATLAS_API}/entity/guid/{{guid}}/classification",
        "classifications": f"{DATAMAP_BASE}/{ATLAS_API}/entity/guid/{{guid}}/classifications",
        "header": f"{DATAMAP_BASE}/{ATLAS_API}/entity/guid/{{guid}}/header",
        "audit": f"{DATAMAP_BASE}/{ATLAS_API}/entity/{{guid}}/audit",
        "labels": f"{DATAMAP_BASE}/{ATLAS_API}/entity/guid/{{guid}}/labels",
        "business_metadata": f"{DATAMAP_BASE}/{ATLAS_API}/entity/guid/{{guid}}/businessmetadata",
        "business_metadata_import": f"{DATAMAP_BASE}/{ATLAS_API}/entity/businessmetadata/import",
        "business_metadata_template": f"{DATAMAP_BASE}/{ATLAS_API}/entity/businessmetadata/import/template",
        "business_metadata_bulk": f"{DATAMAP_BASE}/{ATLAS_API}/entity/businessmetadata/bulk",
        "business_metadata_export": f"{DATAMAP_BASE}/{ATLAS_API}/entity/businessmetadata/export",
        # New endpoints from 2024-03-01-preview
        "move_to": f"{DATAMAP_BASE}/{ATLAS_API}/entity/moveTo",
        "provenance_info": f"{DATAMAP_BASE}/{ATLAS_API}/entity/{{guid}}/provenanceinfo",
        "sample": f"{DATAMAP_BASE}/{ATLAS_API}/entity/{{guid}}/sample",
    }  
    # === GLOSSARY ENDPOINTS (Data Map API - Fixed for 2024-03-01-preview) ===
    GLOSSARY = {
        "base": f"{DATAMAP_BASE}/{ATLAS_API}/glossary",  # Fixed: Use DATAMAP_BASE instead of CATALOG_BASE
        "categories": f"{DATAMAP_BASE}/{ATLAS_API}/glossary/categories",
        "category": f"{DATAMAP_BASE}/{ATLAS_API}/glossary/category",
        "terms": f"{DATAMAP_BASE}/{ATLAS_API}/glossary/terms",
        "term": f"{DATAMAP_BASE}/{ATLAS_API}/glossary/term",
        "detailed": f"{DATAMAP_BASE}/{ATLAS_API}/glossary/{{glossaryGuid}}/detailed",
        "partial": f"{DATAMAP_BASE}/{ATLAS_API}/glossary/{{glossaryGuid}}/partial",
        "category_partial": f"{DATAMAP_BASE}/{ATLAS_API}/glossary/category/{{categoryGuid}}/partial",
        "term_partial": f"{DATAMAP_BASE}/{ATLAS_API}/glossary/term/{{termGuid}}/partial",
        "category_related": f"{DATAMAP_BASE}/{ATLAS_API}/glossary/category/{{categoryGuid}}/related",
        "category_terms": f"{DATAMAP_BASE}/{ATLAS_API}/glossary/category/{{categoryGuid}}/terms",
        "term_assigned_entities": f"{DATAMAP_BASE}/{ATLAS_API}/glossary/terms/{{termGuid}}/assignedEntities",
        "term_related": f"{DATAMAP_BASE}/{ATLAS_API}/glossary/terms/{{termGuid}}/related",
        "categories_headers": f"{DATAMAP_BASE}/{ATLAS_API}/glossary/{{glossaryGuid}}/categories/headers",
        "terms_headers": f"{DATAMAP_BASE}/{ATLAS_API}/glossary/{{glossaryGuid}}/terms/headers",
        "terms_export": f"{DATAMAP_BASE}/{ATLAS_API}/glossary/{{glossaryGuid}}/terms/export",
        # Import endpoints - using Data Map API
        "terms_import": f"{DATAMAP_BASE}/{ATLAS_API}/glossary/{{glossaryGuid}}/terms/import",
        "terms_import_by_name": f"{DATAMAP_BASE}/{ATLAS_API}/glossary/name/{{glossaryName}}/terms/import",
        "terms_import_operation": f"{DATAMAP_BASE}/{ATLAS_API}/glossary/terms/import/{{operationGuid}}",
    }

    # === TYPES ENDPOINTS (Data Map) ===
    TYPES = {
        "base": f"{DATAMAP_BASE}/{ATLAS_API}/types",
        "businessmetadatadef": f"{DATAMAP_BASE}/{ATLAS_API}/types/businessmetadatadef",
        "classificationdef": f"{DATAMAP_BASE}/{ATLAS_API}/types/classificationdef",
        "entitydef": f"{DATAMAP_BASE}/{ATLAS_API}/types/entitydef",
        "enumdef": f"{DATAMAP_BASE}/{ATLAS_API}/types/enumdef",
        "relationshipdef": f"{DATAMAP_BASE}/{ATLAS_API}/types/relationshipdef",
        "structdef": f"{DATAMAP_BASE}/{ATLAS_API}/types/structdef",
        "typedef": f"{DATAMAP_BASE}/{ATLAS_API}/types/typedef",
    }  # === RELATIONSHIP ENDPOINTS (Data Map) ===
    RELATIONSHIP = {
        "base": f"{DATAMAP_BASE}/{ATLAS_API}/relationship",
        "guid": f"{DATAMAP_BASE}/{ATLAS_API}/relationship/guid/{{guid}}",    }  # === LINEAGE ENDPOINTS (Data Map) ===
    LINEAGE = {
        "guid": f"{DATAMAP_BASE}/{ATLAS_API}/lineage/{{guid}}",
        "unique_attribute": f"{DATAMAP_BASE}/{ATLAS_API}/lineage/uniqueAttribute/type/{{typeName}}",
        "bulk": f"{DATAMAP_BASE}/{ATLAS_API}/relationship/bulk",
        "bulk_update": f"{DATAMAP_BASE}/{ATLAS_API}/relationship/bulk",
    }

    # === SEARCH ENDPOINTS ===
    SEARCH = {
        "query": f"{SEARCH_BASE}/query",
        "suggest": f"{SEARCH_BASE}/suggest",
        "autocomplete": f"{SEARCH_BASE}/autocomplete",
        "browse": f"{SEARCH_BASE}/browse",
    } 
    # === SCAN ENDPOINTS ===
    SCAN = {
        "datasources": f"{SCAN_BASE}/datasources",
        "datasource": f"{SCAN_BASE}/datasources/{{dataSourceName}}",
        "scans": f"{SCAN_BASE}/datasources/{{dataSourceName}}/scans",
        "scan": f"{SCAN_BASE}/datasources/{{dataSourceName}}/scans/{{scanName}}",
        "scan_runs": f"{SCAN_BASE}/datasources/{{dataSourceName}}/scans/{{scanName}}/runs",
        "scan_run": f"{SCAN_BASE}/datasources/{{dataSourceName}}/scans/{{scanName}}/runs/{{runId}}",
        "filters": f"{SCAN_BASE}/datasources/{{dataSourceName}}/scans/{{scanName}}/filters/custom",
        "triggers": f"{SCAN_BASE}/datasources/{{dataSourceName}}/scans/{{scanName}}/triggers/default",
        "classification_rules": f"{SCAN_BASE}/classificationrules",
        "classification_rule": f"{SCAN_BASE}/classificationrules/{{classificationRuleName}}",
        "classification_rule_versions": f"{SCAN_BASE}/classificationrules/{{classificationRuleName}}/versions",
        "key_vaults": f"{SCAN_BASE}/azureKeyVaults",
        "key_vault": f"{SCAN_BASE}/azureKeyVaults/{{keyVaultName}}",
        "system_scan_rulesets": f"{SCAN_BASE}/systemScanRulesets",
        "system_scan_ruleset": f"{SCAN_BASE}/systemScanRulesets/{{dataSourceType}}",
        "system_scan_ruleset_versions": f"{SCAN_BASE}/systemScanRulesets/{{dataSourceType}}/versions",
        "system_scan_ruleset_version": f"{SCAN_BASE}/systemScanRulesets/{{dataSourceType}}/versions/{{version}}",
        "collections_list_datasources": f"{SCAN_BASE}/collections/{{collectionName}}/listDataSources",
        "integration_runtimes": f"{SCAN_BASE}/integrationruntimes",
        "integration_runtime": f"{SCAN_BASE}/integrationruntimes/{{integrationRuntimeName}}",
        "integration_runtime_auth": f"{SCAN_BASE}/integrationruntimes/{{integrationRuntimeName}}/listAuthKeys",
    }
    # === ACCOUNT ENDPOINTS (2019-11-01-preview) ===
    # Based on official API: https://learn.microsoft.com/en-us/rest/api/purview/accountdataplane/accounts
    ACCOUNT = {
        "account": "/account",  # GET - Get Account Properties
        "account_update": "/account",  # PATCH - Update Account Properties
        "access_keys": "/account/keys",  # POST - Get Access Keys
        "regenerate_access_key": "/account/keys/regenerate",  # POST - Regenerate Access Key
    }  

    # === COLLECTIONS ENDPOINTS (2019-11-01-preview) ===
    # Based on official API: https://learn.microsoft.com/en-us/rest/api/purview/accountdataplane/collections
    COLLECTIONS = {
        "base": "/collections",  # GET - List Collections
        "collection": "/collections/{collectionName}",  # GET/PUT/DELETE - Collection CRUD
        "collection_path": "/collections/{collectionName}/getCollectionPath",  # GET - Get Collection Path
        "child_collection_names": "/collections/{collectionName}/getChildCollectionNames",  # GET - List Child Collection Names
    }

    # === INSIGHT ENDPOINTS (Catalog) ===
    INSIGHT = {
        "asset_distribution_by_data_source": f"{CATALOG_BASE}/atlas/v2/datamap/assetDistributionByDataSource",
        "asset_distribution_by_top_level_collection": f"{CATALOG_BASE}/atlas/v2/datamap/assetDistributionByTopLevelCollection",
        "data_source_count_trend": f"{CATALOG_BASE}/atlas/v2/datamap/dataSourceCountTrend",
        "file_extension_count_trend": f"{CATALOG_BASE}/atlas/v2/datamap/fileExtensionCountTrend",
        "file_type_size_trend": f"{CATALOG_BASE}/atlas/v2/datamap/fileTypeSizeTrend",
        "top_file_extensions_by_size": f"{CATALOG_BASE}/atlas/v2/datamap/topFileExtensionsBySize",
        "classification_insight": f"{CATALOG_BASE}/atlas/v2/datamap/classificationInsight",
        "label_insight": f"{CATALOG_BASE}/atlas/v2/datamap/labelInsight",
        "tags_time_series": f"{CATALOG_BASE}/atlas/v2/datamap/tagsTimeSeries",
    }  
    # === POLICYSTORE ENDPOINTS ===
    POLICYSTORE = {
        "metadata_policies": f"{POLICYSTORE_BASE}/metadataPolicies",
        "metadata_policy_by_id": f"{POLICYSTORE_BASE}/metadataPolicies/{{policyId}}",
        "collection_metadata_policy": f"{POLICYSTORE_BASE}/collections/{{collectionName}}/metadataPolicy",
        "metadata_roles": f"{POLICYSTORE_BASE}/metadataRoles",
        "data_policies": f"{POLICYSTORE_BASE}/dataPolicies",
        "data_policy_by_name": f"{POLICYSTORE_BASE}/dataPolicies/{{policyName}}",
        "data_policy_scopes": f"{POLICYSTORE_BASE}/dataPolicies/{{policyName}}/scopes",
        "data_policy_scope_by_datasource": f"{POLICYSTORE_BASE}/dataPolicies/{{policyName}}/scopes/{{datasource}}",
    }  
    # === SHARE ENDPOINTS ===
    SHARE = {
        "received_shares": f"{SHARE_BASE}/receivedShares",
        "received_share": f"{SHARE_BASE}/receivedShares/{{receivedShareName}}",
        "sent_shares": f"{SHARE_BASE}/sentShares",
        "sent_share": f"{SHARE_BASE}/sentShares/{{sentShareName}}",
        "accepted_sent_shares": f"{SHARE_BASE}/sentShares/{{sentShareName}}/acceptedSentShares",
        "accepted_sent_share": f"{SHARE_BASE}/sentShares/{{sentShareName}}/acceptedSentShares/{{acceptedSentShareName}}",
        "reinstate_accepted_share": f"{SHARE_BASE}/sentShares/{{sentShareName}}/acceptedSentShares/{{acceptedSentShareName}}:reinstate",
        "revoke_accepted_share": f"{SHARE_BASE}/sentShares/{{sentShareName}}/acceptedSentShares/{{acceptedSentShareName}}:revoke",
        "update_expiration_accepted_share": f"{SHARE_BASE}/sentShares/{{sentShareName}}/acceptedSentShares/{{acceptedSentShareName}}:update-expiration",
        "asset_mappings": f"{SHARE_BASE}/receivedShares/{{receivedShareName}}/assetMappings",
        "asset_mapping": f"{SHARE_BASE}/receivedShares/{{receivedShareName}}/assetMappings/{{assetMappingName}}",
        "assets": f"{SHARE_BASE}/sentShares/{{sentShareName}}/assets",
        "asset": f"{SHARE_BASE}/sentShares/{{sentShareName}}/assets/{{assetName}}",
        "invitations": f"{SHARE_BASE}/sentShares/{{sentShareName}}/invitations",
        "invitation": f"{SHARE_BASE}/sentShares/{{sentShareName}}/invitations/{{invitationName}}",
        "activate_email": f"{SHARE_BASE}/activateEmail",
    }  
    # === MANAGEMENT ENDPOINTS (Azure Resource Manager) ===
    MANAGEMENT = {
        "operations": "/providers/Microsoft.Purview/operations",
        "check_name_availability": "/subscriptions/{{subscriptionId}}/providers/Microsoft.Purview/checkNameAvailability",
        "accounts": "/subscriptions/{{subscriptionId}}/providers/Microsoft.Purview/accounts",
        "accounts_by_rg": "/subscriptions/{{subscriptionId}}/resourceGroups/{{resourceGroupName}}/providers/Microsoft.Purview/accounts",
        "account": "/subscriptions/{{subscriptionId}}/resourceGroups/{{resourceGroupName}}/providers/Microsoft.Purview/accounts/{{accountName}}",
        "account_keys": "/subscriptions/{{subscriptionId}}/resourceGroups/{{resourceGroupName}}/providers/Microsoft.Purview/accounts/{{accountName}}/listkeys",
        "private_endpoints": "/subscriptions/{{subscriptionId}}/resourceGroups/{{resourceGroupName}}/providers/Microsoft.Purview/accounts/{{accountName}}/privateEndpointConnections",
        "private_endpoint": "/subscriptions/{{subscriptionId}}/resourceGroups/{{resourceGroupName}}/providers/Microsoft.Purview/accounts/{{accountName}}/privateEndpointConnections/{{privateEndpointConnectionName}}",
        "default_account": "/providers/Microsoft.Purview/checkDefaultAccount",
        "set_default_account": "/providers/Microsoft.Purview/setDefaultAccount",
        "remove_default_account": "/providers/Microsoft.Purview/removeDefaultAccount",
    }

    @classmethod
    def format_endpoint(cls, endpoint_template: str, **kwargs) -> str:
        """
        Format an endpoint template with provided parameters

        Args:
            endpoint_template: Template string with placeholders like {guid}
            **kwargs: Parameters to substitute in the template

        Returns:
            Formatted endpoint string
        """
        return endpoint_template.format(**kwargs)

    @classmethod
    def get_api_version_params(cls, endpoint_type: str) -> dict:
        """
        Get appropriate API version parameters for different endpoint types

        Args:
            endpoint_type: Type of endpoint (search, management, scan, etc.)

        Returns:
            Dictionary with api-version parameter
        """
        version_map = {
            "search": {"api-version": cls.PREVIEW_VERSION},
            "management": {"api-version": cls.MANAGEMENT_VERSION},
            "datamap": {"api-version": cls.DATAMAP_VERSION},  # Used for entities and glossary
            "scan": {"api-version": cls.PREVIEW_VERSION},
            "catalog": {
                "api-version": cls.PREVIEW_VERSION
            },  # Kept for any remaining catalog endpoints
            "glossary": {"api-version": cls.DATAMAP_VERSION},  # Glossary now uses Data Map API
            "collections": {"api-version": cls.COLLECTIONS_VERSION},  # Collections API version
            "account": {
                "api-version": cls.COLLECTIONS_VERSION
            },  # Account API uses same version as collections            "policystore": {"api-version": cls.PREVIEW_VERSION},
            "policystore_data": {"api-version": cls.PREVIEW_VERSION},
            "share": {"api-version": "2023-05-30-preview"},
            "domain": {"api-version": cls.PREVIEW_VERSION},  # Domain API version
        }
        return version_map.get(endpoint_type, {})<|MERGE_RESOLUTION|>--- conflicted
+++ resolved
@@ -39,18 +39,6 @@
     DATAMAP_VERSION = API_VERSION["datamap"]
     COLLECTIONS_VERSION = API_VERSION["collections"]
     SHARE_VERSION = API_VERSION["share"]
-
-    # === DOMAIN ENDPOINTS (Catalog) ===
-    # Based on official API: https://learn.microsoft.com/en-us/rest/api/purview/catalogdataplane/domains
-    DOMAIN = {
-<<<<<<< HEAD
-        "base": f"{CATALOG_BASE}/domains",  # GET - List Domains, POST - Create Domain
-        "domain": f"{CATALOG_BASE}/domains/{{domainName}}",  # GET/PATCH/DELETE - Domain CRUD
-=======
-        "base": f"{CATALOG_BASE}/domains",
-        "domain": f"{CATALOG_BASE}/domains/{{name}}",
->>>>>>> 4ddf6067
-    }
 
     # === ENTITY ENDPOINTS (Data Map) ===
     ENTITY = {
